--- conflicted
+++ resolved
@@ -4,24 +4,13 @@
 node_js:
   - "0.12"
   - "iojs"
-<<<<<<< HEAD
   - "4"
   - "5"
-=======
-  - "4.0"
-  - "4.1"
-  - "4.2"
-  - "5.0"
-  - "5.1"
-  - "5.2"
-  - "5.3"
-  - "5.4"
   - "node"
 
 matrix:
   allow_failures:
     - node_js: "node"
->>>>>>> 0415bbab
 
 after_script:
   make coveralls