--- conflicted
+++ resolved
@@ -200,11 +200,7 @@
 
 #### #path(paths...)
 
-<<<<<<< HEAD
-Resolve any amount of `paths...` relative to the working directory. This is useful for plugins who want to read extra assets from another directory, for example `./templates`.
-=======
 Resolve any amount of `paths...` relative to the working directory. This is useful for plugins who want to read extra assets from another directory, for example `./layouts`.
->>>>>>> 0753a479
 
 #### #run(files, fn)
 
